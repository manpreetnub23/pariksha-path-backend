# app/db.py
import asyncio
from urllib.parse import urlparse
from typing import Optional
import os
import time

import motor.motor_asyncio
from pymongo.server_api import ServerApi
from beanie import init_beanie
from pymongo.errors import PyMongoError

from .config import settings
from .models.user import User
from .models.question import Question
from .models.test import TestSeries, TestSession, TestAttempt
from .models.user_analytics import UserAnalytics
from .models.admin_action import AdminAction
from .models.course import Course
from .models.study_material import StudyMaterial, UserMaterialProgress
from .models.exam_content import ExamContent
from .models.exam_category_structure import ExamCategoryStructure
from .models.contact import Contact

# Globals (one client + one beanie-init flag per process)
_global_client: Optional[motor.motor_asyncio.AsyncIOMotorClient] = None
_client_lock = asyncio.Lock()

_beanie_initialized = False
_beanie_lock = asyncio.Lock()
_db_name = None  # Cache the database name
_init_in_progress = False  # Prevent race conditions
_last_init_time = 0  # Track when we last initialized

# Environment variable to track if we're in a serverless environment
_is_serverless = (
    os.environ.get("VERCEL") == "1"
    or os.environ.get("AWS_LAMBDA_FUNCTION_NAME") is not None
)


async def _make_client() -> motor.motor_asyncio.AsyncIOMotorClient:
    """
    Create a Motor client optimized for Vercel serverless environment.
    """
    return motor.motor_asyncio.AsyncIOMotorClient(
        settings.MONGO_URI,
        # Serverless-optimized settings
        serverSelectionTimeoutMS=3000,
        connectTimeoutMS=3000,
        socketTimeoutMS=10000,
        maxPoolSize=5 if _is_serverless else 10,  # Slightly larger pool for serverless
        minPoolSize=1 if _is_serverless else 0,  # Keep at least one connection alive
        maxIdleTimeMS=30000,  # Keep connections alive longer
        waitQueueTimeoutMS=3000,
        appname="pariksha-path-vercel",
        tls=True,
        tlsAllowInvalidCertificates=False,
        server_api=ServerApi("1"),
        # Additional serverless optimizations
        retryWrites=True,  # Enable retries for reliability
        retryReads=True,  # Enable read retries
        compressors="zlib",
    )


async def get_db_client() -> motor.motor_asyncio.AsyncIOMotorClient:
    """
    Get MongoDB client optimized for serverless environments.
    """
    global _global_client, _db_name

    # Cache the database name
    if _db_name is None:
        parsed = urlparse(settings.MONGO_URI)
        _db_name = parsed.path.lstrip("/") or "pariksha_path_db"

    # Try to use existing connection if it's healthy
    if _global_client is not None:
        try:
            # Quick ping to check if connection is alive
            await _global_client.admin.command("ping", serverSelectionTimeoutMS=1000)
            return _global_client
        except Exception as e:
<<<<<<< HEAD
            print(f"⚠ Existing DB connection unhealthy: {str(e)}")
=======
            print(f"⚠️ Existing DB connection unhealthy: {str(e)}")
>>>>>>> 4ddcbd6d
            # Don't close here, just create a new one

    # Create new connection
    try:
        _global_client = await _make_client()
        await _global_client.admin.command("ping", serverSelectionTimeoutMS=2000)
        print("✅ New DB connection established")
        return _global_client
    except Exception as e:
        print(f"❌ Failed to establish DB connection: {str(e)}")
        raise


async def init_beanie_if_needed() -> None:
    """
    Initialize Beanie only if needed, with proper locking.
    This is the key function that prevents repeated initializations.
    """
    global _beanie_initialized, _init_in_progress, _last_init_time

    # Fast path - already initialized
    if _beanie_initialized:
        return

    # Prevent multiple initializations
    if _init_in_progress:
        # Wait for initialization to complete
        while _init_in_progress:
            await asyncio.sleep(0.1)
        return

    async with _beanie_lock:
        # Double-check after acquiring lock
        if _beanie_initialized:
            return

        _init_in_progress = True
        try:
            start_time = time.time()
            client = await get_db_client()

            # Use cached database name
            if _db_name is None:
                parsed = urlparse(settings.MONGO_URI)
                _db_name = parsed.path.lstrip("/") or "pariksha_path_db"

            db = client.get_database(_db_name)

            # Register models with Beanie
            await init_beanie(
                database=db,
                document_models=[
                    User,
                    Question,
                    TestAttempt,
                    TestSeries,
                    TestSession,
                    UserAnalytics,
                    AdminAction,
                    Course,
                    StudyMaterial,
                    UserMaterialProgress,
                    ExamCategoryStructure,
                    ExamContent,
                    Contact,
                ],
                allow_index_dropping=False,
            )

            _beanie_initialized = True
            _last_init_time = time.time()
            elapsed = time.time() - start_time
            print(f"✅ Beanie models initialized successfully in {elapsed:.2f}s")
        except Exception as e:
            print(f"❌ Beanie initialization failed: {str(e)}")
            raise
        finally:
            _init_in_progress = False


async def init_db() -> None:
    """
    Legacy function for backward compatibility.
    """
    await init_beanie_if_needed()


async def get_db_client_with_retry(
    max_retries: int = 2,
) -> motor.motor_asyncio.AsyncIOMotorClient:
    """
    Get database client with retry logic for serverless environments.
    """
    for attempt in range(max_retries + 1):
        try:
            return await get_db_client()
        except Exception as e:
            if attempt == max_retries:
                print(
                    f"❌ All DB connection attempts failed after {max_retries + 1} tries"
                )
                raise e

            print(f"⚠ DB connection attempt {attempt + 1} failed: {str(e)}")
            # Brief delay before retry
            await asyncio.sleep(0.1 * (attempt + 1))

    # This should never be reached, but just in case
    raise Exception("Failed to establish database connection after all retries")


def close_client() -> None:
    """
    Close and drop the process-global client (useful during cleanup/tests).
    """
    global _global_client, _beanie_initialized, _db_name
    try:
        if _global_client is not None:
            _global_client.close()
    except Exception:
        pass
    _global_client = None
    _beanie_initialized = False
    _db_name = None<|MERGE_RESOLUTION|>--- conflicted
+++ resolved
@@ -2,6 +2,8 @@
 import asyncio
 from urllib.parse import urlparse
 from typing import Optional
+import os
+import time
 import os
 import time
 
@@ -37,6 +39,15 @@
     os.environ.get("VERCEL") == "1"
     or os.environ.get("AWS_LAMBDA_FUNCTION_NAME") is not None
 )
+_db_name = None  # Cache the database name
+_init_in_progress = False  # Prevent race conditions
+_last_init_time = 0  # Track when we last initialized
+
+# Environment variable to track if we're in a serverless environment
+_is_serverless = (
+    os.environ.get("VERCEL") == "1"
+    or os.environ.get("AWS_LAMBDA_FUNCTION_NAME") is not None
+)
 
 
 async def _make_client() -> motor.motor_asyncio.AsyncIOMotorClient:
@@ -46,6 +57,13 @@
     return motor.motor_asyncio.AsyncIOMotorClient(
         settings.MONGO_URI,
         # Serverless-optimized settings
+        serverSelectionTimeoutMS=3000,
+        connectTimeoutMS=3000,
+        socketTimeoutMS=10000,
+        maxPoolSize=5 if _is_serverless else 10,  # Slightly larger pool for serverless
+        minPoolSize=1 if _is_serverless else 0,  # Keep at least one connection alive
+        maxIdleTimeMS=30000,  # Keep connections alive longer
+        waitQueueTimeoutMS=3000,
         serverSelectionTimeoutMS=3000,
         connectTimeoutMS=3000,
         socketTimeoutMS=10000,
@@ -61,6 +79,9 @@
         retryWrites=True,  # Enable retries for reliability
         retryReads=True,  # Enable read retries
         compressors="zlib",
+        retryWrites=True,  # Enable retries for reliability
+        retryReads=True,  # Enable read retries
+        compressors="zlib",
     )
 
 
@@ -82,16 +103,14 @@
             await _global_client.admin.command("ping", serverSelectionTimeoutMS=1000)
             return _global_client
         except Exception as e:
-<<<<<<< HEAD
             print(f"⚠ Existing DB connection unhealthy: {str(e)}")
-=======
-            print(f"⚠️ Existing DB connection unhealthy: {str(e)}")
->>>>>>> 4ddcbd6d
             # Don't close here, just create a new one
 
     # Create new connection
     try:
         _global_client = await _make_client()
+        await _global_client.admin.command("ping", serverSelectionTimeoutMS=2000)
+        print("✅ New DB connection established")
         await _global_client.admin.command("ping", serverSelectionTimeoutMS=2000)
         print("✅ New DB connection established")
         return _global_client
@@ -108,6 +127,19 @@
     global _beanie_initialized, _init_in_progress, _last_init_time
 
     # Fast path - already initialized
+    except Exception as e:
+        print(f"❌ Failed to establish DB connection: {str(e)}")
+        raise
+
+
+async def init_beanie_if_needed() -> None:
+    """
+    Initialize Beanie only if needed, with proper locking.
+    This is the key function that prevents repeated initializations.
+    """
+    global _beanie_initialized, _init_in_progress, _last_init_time
+
+    # Fast path - already initialized
     if _beanie_initialized:
         return
 
@@ -118,7 +150,15 @@
             await asyncio.sleep(0.1)
         return
 
+    # Prevent multiple initializations
+    if _init_in_progress:
+        # Wait for initialization to complete
+        while _init_in_progress:
+            await asyncio.sleep(0.1)
+        return
+
     async with _beanie_lock:
+        # Double-check after acquiring lock
         # Double-check after acquiring lock
         if _beanie_initialized:
             return
