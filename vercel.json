--- conflicted
+++ resolved
@@ -1,30 +1,26 @@
 {
-  "version": 2,
-  "builds": [
-    {
-      "src": "app/main.py",
-      "use": "@vercel/python"
-    }
-  ],
-  "routes": [
-    {
-      "src": "/api/(.*)",
-      "dest": "app/main.py",
-      "methods": ["GET", "POST", "PUT", "PATCH", "DELETE", "OPTIONS"]
-    },
-    {
-      "src": "/(.*)",
-      "dest": "app/main.py",
-<<<<<<< HEAD
-      "headers": {
-        "Access-Control-Allow-Origin": "http://localhost:3000",
-        "Access-Control-Allow-Methods": "GET,DELETE,PATCH,POST,PUT,OPTIONS",
-        "Access-Control-Allow-Headers": "X-CSRF-Token, X-Requested-With, Accept, Accept-Version, Content-Length, Content-MD5, Content-Type, Date, X-Api-Version, Authorization",
-        "Access-Control-Allow-Credentials": "true"
-      }
-=======
-      "methods": ["GET", "POST", "PUT", "PATCH", "DELETE", "OPTIONS"]
->>>>>>> 7a19596b
-    }
-  ]
+	"version": 2,
+	"builds": [
+		{
+			"src": "app/main.py",
+			"use": "@vercel/python"
+		}
+	],
+	"routes": [
+		{
+			"src": "/api/(.*)",
+			"dest": "app/main.py",
+			"methods": ["GET", "POST", "PUT", "PATCH", "DELETE", "OPTIONS"]
+		},
+		{
+			"src": "/(.*)",
+			"dest": "app/main.py",
+			"headers": {
+				"Access-Control-Allow-Origin": "http://localhost:3000",
+				"Access-Control-Allow-Methods": "GET,DELETE,PATCH,POST,PUT,OPTIONS",
+				"Access-Control-Allow-Headers": "X-CSRF-Token, X-Requested-With, Accept, Accept-Version, Content-Length, Content-MD5, Content-Type, Date, X-Api-Version, Authorization",
+				"Access-Control-Allow-Credentials": "true"
+			}
+		}
+	]
 }